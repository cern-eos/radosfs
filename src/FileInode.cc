/*
 * Rados Filesystem - A filesystem library based in librados
 *
 * Copyright (C) 2014 CERN, Switzerland
 *
 * Author: Joaquim Rocha <joaquim.rocha@cern.ch>
 *
 * This library is free software; you can redistribute it and/or
 * modify it under the terms of the GNU Lesser General Public
 * License as published by the Free Software Foundation; either
 * version 3 of the License, or (at your option) any later version.
 *
 * This library is distributed in the hope that it will be useful, but
 * WITHOUT ANY WARRANTY; without even the implied warranty of
 * MERCHANTABILITY or FITNESS FOR A PARTICULAR PURPOSE. See the GNU
 * Lesser General Public License at http://www.gnu.org/licenses/lgpl-3.0.txt
 * for more details.
 */

#include <sys/stat.h>
#include <sstream>

#include "Callback.hh"
#include "FileIO.hh"
#include "FileInode.hh"
#include "FileInodePriv.hh"
#include "FilesystemPriv.hh"
#include "radosfscommon.h"

RADOS_FS_BEGIN_NAMESPACE

FileInodePriv::FileInodePriv(Filesystem *fs, const std::string &poolName,
                             const std::string &name, const size_t stripeSize)
  : fs(fs),
    name(name)
{
  PoolSP pool = fs->mPriv->getDataPoolFromName(poolName);
  size_t stripe = alignStripeSize(stripeSize, pool->alignment);

  if (pool)
    io = FileIOSP(new FileIO(fs, pool, name, stripe));
}

FileInodePriv::FileInodePriv(Filesystem *fs, PoolSP &pool,
                             const std::string &name, const size_t stripeSize)
  : fs(fs),
    name(name)
{
  size_t stripe = alignStripeSize(stripeSize, pool->alignment);

  if (pool)
    io = FileIOSP(new FileIO(fs, pool, name, stripe));
}

FileInodePriv::FileInodePriv(Filesystem *fs, FileIOSP fileIO)
  : fs(fs)
{
  setFileIO(fileIO);
}

FileInodePriv::~FileInodePriv()
{}

void
FileInodePriv::setFileIO(FileIOSP fileIO)
{
  io = fileIO;

  if (io)
    name = io->inode();
}

int
FileInodePriv::registerFile(const std::string &path, uid_t uid, gid_t gid,
                            int mode, size_t inlineBufferSize)
{
  const std::string parentDir = getParentDir(path, 0);
  std::string filePath = path;

  if (parentDir == "")
  {
    radosfs_debug("Error registering inode %s with file path %s . The file "
                  "path needs to be absolute (start with a '/').", name.c_str(),
                  path.c_str());
    return -EINVAL;
  }

  Stat parentStat;

  int ret = fs->mPriv->stat(parentDir, &parentStat);

  if (ret < 0)
  {
    if (ret == -EEXIST)
      radosfs_debug("Cannot register inode %s in path %s: The parent directory "
                    "does not exist. (Verify that the path is an absolute path "
                    "without any links in it)", name.c_str(), filePath.c_str());
    return ret;
  }

  if (S_ISLNK(parentStat.statBuff.st_mode))
  {
    radosfs_debug("Cannot register inode %s in path %s: Be sure to provide an "
                  "existing absolute path containing no links.", name.c_str(),
                  filePath.c_str());
    return -EINVAL;
  }

  if (!S_ISDIR(parentStat.statBuff.st_mode))
  {
    radosfs_debug("Error registering inode %s with file path %s . The parent "
                  "directory is a regular file.", name.c_str(),
                  filePath.c_str());
    return -EINVAL;
  }

  Stat fileStat;
  ret = fs->mPriv->stat(filePath, &fileStat);

  if (ret == 0)
    return -EEXIST;

  long int permOctal = DEFAULT_MODE_FILE;

  if (mode >= 0)
    permOctal = mode | S_IFREG;

  timespec spec;
  clock_gettime(CLOCK_REALTIME, &spec);

  fileStat.path = filePath;
  fileStat.translatedPath = io->inode();
  fileStat.pool = io->pool();
  fileStat.statBuff = parentStat.statBuff;
  fileStat.statBuff.st_uid = uid;
  fileStat.statBuff.st_gid = gid;
  fileStat.statBuff.st_mode = permOctal;
  fileStat.statBuff.st_ctim = spec;
  fileStat.statBuff.st_ctime = spec.tv_sec;

  std::stringstream stream;
  stream << io->stripeSize();

  fileStat.extraData[XATTR_FILE_STRIPE_SIZE] = stream.str();

  stream.str("");

  stream << inlineBufferSize;
  fileStat.extraData[XATTR_FILE_INLINE_BUFFER_SIZE] = stream.str();

  ret = indexObject(&parentStat, &fileStat, '+');

  if (ret == -ECANCELED)
  {
    return -EEXIST;
  }

  return ret;
}

int
FileInodePriv::setBackLink(const std::string &backLink)
{
  librados::bufferlist buff;
  buff.append(backLink);

  return io->pool()->ioctx.setxattr(io->inode(), XATTR_INODE_HARD_LINK, buff);
}

FileInode::FileInode(Filesystem *fs, const std::string &pool)
  : mPriv(new FileInodePriv(fs, pool, generateUuid(), fs->fileStripeSize()))
{}

FileInode::FileInode(Filesystem *fs, const std::string &name,
                     const std::string &pool)
  : mPriv(new FileInodePriv(fs, pool, name, fs->fileStripeSize()))
{}

FileInode::FileInode(Filesystem *fs, const std::string &name,
                     const std::string &pool, const size_t stripeSize)
  : mPriv(new FileInodePriv(fs, pool, name, stripeSize))
{}

FileInode::FileInode(Filesystem *fs, const std::string &pool,
                     const size_t stripeSize)
  : mPriv(new FileInodePriv(fs, pool, generateUuid(), stripeSize))
{}

FileInode::FileInode(FileInodePriv *priv)
  : mPriv(priv)
{}

FileInode::~FileInode()
{
  delete mPriv;
}

ssize_t
FileInode::read(char *buff, off_t offset, size_t blen)
{
  if (!mPriv->io)
    return -ENODEV;

  return mPriv->io->read(buff, offset, blen);
}

int
FileInode::read(const std::vector<FileReadData> &intervals,
                std::string *asyncOpId, Callback callback)
{
  std::string opId;

  int ret = mPriv->io->read(intervals, &opId, callback);

  {
    boost::unique_lock<boost::mutex> lock(mPriv->asyncOpsMutex);
    mPriv->asyncOps.push_back(opId);
  }

  if (asyncOpId)
    asyncOpId->assign(opId);

  return ret;
}

int
FileInode::write(const char *buff, off_t offset, size_t blen)
{
  return write(buff, offset, blen, false);
}

int
FileInode::write(const char *buff, off_t offset, size_t blen, bool copyBuffer, Callback callback)
{
  if (!mPriv->io)
    return -ENODEV;

  Stat stat;
  stat.pool = mPriv->io->pool();
  stat.translatedPath = mPriv->io->inode();

  std::string opId;
  int ret = mPriv->io->write(buff, offset, blen, &opId, copyBuffer, callback);

  {
    boost::unique_lock<boost::mutex> lock(mPriv->asyncOpsMutex);
    mPriv->asyncOps.push_back(opId);
  }

  return ret;
}

int
FileInode::writeSync(const char *buff, off_t offset, size_t blen)
{
  if (!mPriv->io)
    return -ENODEV;

  return mPriv->io->writeSync(buff, offset, blen);
}

int
FileInode::remove(void)
{
  if (!mPriv->io)
    return -ENODEV;

  return mPriv->io->remove();
}

int
FileInode::truncate(size_t size)
{
  if (!mPriv->io)
    return -ENODEV;

  return mPriv->io->truncate(size);
}

int
FileInode::sync(const std::string &opId)
{
  if (!mPriv->io)
    return -ENODEV;

  int ret = 0;
  boost::unique_lock<boost::mutex> lock(mPriv->asyncOpsMutex);

  std::vector<std::string>::iterator it;
  for (it = mPriv->asyncOps.begin(); it != mPriv->asyncOps.end(); it++)
  {
    const std::string &currentOpId = *it;

    // Single op sync
    if (!opId.empty())
    {
      if (currentOpId == opId)
      {
        ret = mPriv->io->sync(currentOpId);
        mPriv->asyncOps.erase(it);
        break;
      }

      continue;
    }

    ret = mPriv->io->sync(currentOpId);
  }

  if (opId.empty())
    mPriv->asyncOps.clear();

  return ret;
}

std::string
FileInode::name() const
{
  if (!mPriv->io)
    return "";

  return mPriv->io->inode();
}

int
FileInode::registerFile(const std::string &path, uid_t uid, gid_t gid, int mode)
{
  if (!mPriv->io)
    return -ENODEV;

  if (path == "")
  {
    radosfs_debug("Error: path for registering inode %s is empty",
                  mPriv->name.c_str());
    return -EINVAL;
  }

  if (isDirPath(path))
  {
    radosfs_debug("Error attempting to register inode %s with directory path "
                  "%s. For registering an inode, it needs to be a file path "
                  "(no '/' in the end of it).", mPriv->name.c_str(),
                  path.c_str());

    return -EISDIR;
  }

  int ret = mPriv->registerFile(path, uid, gid, mode);

  if (ret < 0)
  {
    radosfs_debug("Could register the file '%s' with inode '%s': %s (retcode=%d) ",
                  path.c_str(), mPriv->name.c_str(), strerror(abs(ret)), ret);

    return ret;
  }

  ret = mPriv->setBackLink(path);

  if (ret < 0)
  {
    radosfs_debug("Could not set backlink '%s' on inode '%s': %s (retcode=%d) ",
                  path.c_str(), mPriv->name.c_str(), strerror(abs(ret)), ret);
  }

  return ret;
}

int
FileInode::getBackLink(std::string *backLink)
{
<<<<<<< HEAD
  librados::bufferlist buff;

  int ret = mPriv->io->pool()->ioctx.getxattr(name(), XATTR_INODE_HARD_LINK,
                                              buff);

  if (ret >= 0)
  {
    backLink->assign(buff.c_str(), 0, buff.length());
    return 0;
  }

  return ret;
=======
  return getFileInodeBackLink(mPriv->io->pool().get(), name(), backLink);
>>>>>>> 52cb2183
}

RADOS_FS_END_NAMESPACE<|MERGE_RESOLUTION|>--- conflicted
+++ resolved
@@ -369,22 +369,7 @@
 int
 FileInode::getBackLink(std::string *backLink)
 {
-<<<<<<< HEAD
-  librados::bufferlist buff;
-
-  int ret = mPriv->io->pool()->ioctx.getxattr(name(), XATTR_INODE_HARD_LINK,
-                                              buff);
-
-  if (ret >= 0)
-  {
-    backLink->assign(buff.c_str(), 0, buff.length());
-    return 0;
-  }
-
-  return ret;
-=======
   return getFileInodeBackLink(mPriv->io->pool().get(), name(), backLink);
->>>>>>> 52cb2183
 }
 
 RADOS_FS_END_NAMESPACE